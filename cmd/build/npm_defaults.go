package build

import (
	"embed"
	"fmt"
	"io/fs"
	"io/ioutil"
	"os"
<<<<<<< HEAD
	"plenti/common"
=======
	"path/filepath"
>>>>>>> 65f37930
	"time"

	"github.com/plentico/plenti/common"
	"github.com/plentico/plenti/generated"
)

// NpmDefaults creates the node_modules folder with core defaults if it doesn't already exist.
func NpmDefaults(tempBuildDir string, defaultsNodeModulesFS embed.FS) error {

	defer Benchmark(time.Now(), "Setting up core NPM packages")

	Log("\nChecking if 'node_modules' directory exists.")

	destPath := tempBuildDir + "node_modules"

	if _, err := os.Stat(destPath); os.IsNotExist(err) {
		nodeModules, err := fs.Sub(defaultsNodeModulesFS, "defaults")
		if err != nil {
			common.CheckErr(fmt.Errorf("Unable to get node_modules defaults: %w", err))
		}
		fs.WalkDir(nodeModules, ".", func(path string, d fs.DirEntry, err error) error {
			if err != nil {
				return err
			}
			if d.IsDir() {
				// Create the directories needed for the current file
				if err := os.MkdirAll(path, os.ModePerm); err != nil {
					common.CheckErr(fmt.Errorf("Unable to create path(s) %s: %v", path, err))
				}
				return nil
			}
			content, _ := nodeModules.Open(path)
			contentBytes, err := ioutil.ReadAll(content)
			// Create the current default file
			if err := ioutil.WriteFile(path, contentBytes, 0755); err != nil {
				common.CheckErr(fmt.Errorf("Unable to write node_modules file: %w", err))
			}
			return nil
		})
	}
	return nil
}<|MERGE_RESOLUTION|>--- conflicted
+++ resolved
@@ -6,15 +6,9 @@
 	"io/fs"
 	"io/ioutil"
 	"os"
-<<<<<<< HEAD
-	"plenti/common"
-=======
-	"path/filepath"
->>>>>>> 65f37930
 	"time"
 
 	"github.com/plentico/plenti/common"
-	"github.com/plentico/plenti/generated"
 )
 
 // NpmDefaults creates the node_modules folder with core defaults if it doesn't already exist.
