package build

import (
	"bytes"
	"fmt"
	"io"
	"io/ioutil"
	"os"
	"path/filepath"
	"plenti/readers"
	"regexp"
	"strings"
	"time"
)

// Gopack ensures ESM support for NPM dependencies.
func Gopack(buildPath string) error {

	defer Benchmark(time.Now(), "Running Gopack")

	gopackDir := buildPath + "/spa/web_modules"

	Log("\nRunning gopack to build esm support for npm dependencies:")

	// Find all the "dependencies" specified in package.json.
	for module, version := range readers.GetNpmConfig().Dependencies {
		Log("- " + module + ", version " + version)
		// Walk through all sub directories of each dependency declared.
		nodeModuleErr := filepath.Walk("node_modules/"+module, func(modulePath string, moduleFileInfo os.FileInfo, err error) error {
			// Only get ESM supported files.
			if !moduleFileInfo.IsDir() && filepath.Ext(modulePath) == ".mjs" {
				from, err := os.Open(modulePath)
				if err != nil {
					return fmt.Errorf("Could not open source .mjs file for copying: %w", err)
				}
				defer from.Close()

				// Remove "node_modules" from path and add "web_modules".
				modulePath = gopackDir + strings.Replace(modulePath, "node_modules", "", 1)
				// Create any subdirectories need to write file to "web_modules" destination.
				if err = os.MkdirAll(filepath.Dir(modulePath), os.ModePerm); err != nil {
					return err
				}
				// Change the .mjs file extension to .js.
				modulePath = strings.TrimSuffix(modulePath, filepath.Ext(modulePath)) + ".js"
				to, err := os.Create(modulePath)
				if err != nil {
					return fmt.Errorf("Could not create destination .mjs file for copying: %w", err)
				}
				defer to.Close()

				_, err = io.Copy(to, from)
				if err != nil {
					return fmt.Errorf("Could not copy .mjs from source to destination: %w", err)
				}
			}
			return nil
		})
		if nodeModuleErr != nil {
			return fmt.Errorf("Could not get node module: %w", nodeModuleErr)
		}

	}
	convertErr := filepath.Walk(buildPath+"/spa", func(convertPath string, convertFileInfo os.FileInfo, err error) error {
		if !convertFileInfo.IsDir() && filepath.Ext(convertPath) == ".js" {
			contentBytes, err := ioutil.ReadFile(convertPath)
			if err != nil {
				return fmt.Errorf("Could not read file to convert to esm: %w", err)
			}

			// Match dynamic import statments, e.g. import("") or import('').
			reDynamicImport := regexp.MustCompile(`import\((?:'|").*(?:'|")\)`)
			// Created byte array of all dynamic imports in the current file.
			dynamicImportPaths := reDynamicImport.FindAll(contentBytes, -1)
			for _, dynamicImportPath := range dynamicImportPaths {
				// Inside the dynamic import change any svelte file extensions to reference regular javascript files.
				fixedImportPath := bytes.Replace(dynamicImportPath, []byte(".svelte"), []byte(".js"), 1)
				// Add the updated import back into the file contents for writing later.
				contentBytes = bytes.Replace(contentBytes, dynamicImportPath, fixedImportPath, 1)
			}

			// Find any import statement in the file (including multiline imports).
			// () = brackets for grouping
			// \s = space
			// .* = any character
			// | = or statement
			// \n = newline
			// {0,} = repeat any number of times
			// \{ = just a closing curly bracket (escaped)
			reStaticImport := regexp.MustCompile(`import(\s)(.*from(.*);|((.*\n){0,})\}(\s)from(.*);)`)
			reStaticExport := regexp.MustCompile(`export(\s)(.*from(.*);|((.*\n){0,})\}(\s)from(.*);)`)
			// Get all the import statements.
			staticImportStatements := reStaticImport.FindAll(contentBytes, -1)
			// Get all the export statements.
			staticExportStatements := reStaticExport.FindAll(contentBytes, -1)
			// Get all import and export statements.
			allStaticStatements := append(staticImportStatements, staticExportStatements...)
			for _, staticStatement := range allStaticStatements {
				// Find the path specifically (part between single or double quotes).
				rePath := regexp.MustCompile(`(?:'|").*(?:'|")`)
				// Get path from the full import/export statement.
				pathBytes := rePath.Find(staticStatement)
				// Convert path to a string.
				pathStr := string(pathBytes)
				// Remove single or double quotes around path.
				pathStr = strings.Trim(pathStr, `'"`)
				// Make the path relative to the file that is specifying it as an import/export.
				fullPath := filepath.Dir(convertPath) + "/" + pathStr
				// Intialize the path that we are replacing.
				var foundPath string
				// Convert .svelte file extensions to .js so the browser can read them.
				if filepath.Ext(fullPath) == ".svelte" {
					fullPath = strings.Replace(fullPath, ".svelte", ".js", 1)
					foundPath = fullPath
				}
				// If the import/export points to a path that exists and it is a .js file (imports must reference the file specifically) then we don't need to convert anything.
				if _, pathExistsErr := os.Stat(fullPath); !os.IsNotExist(pathExistsErr) && filepath.Ext(fullPath) == ".js" {
					// error?
					Log("Skipping converting import/export in " + convertPath + " because import/export is valid: " + string(staticStatement))
				} else if pathStr[:1] == "." {
					// If the import/export path starts with a dot (.) or double dot (..) look for the file it's trying to import from this relative path.
					findRelativePathErr := filepath.Walk(fullPath, func(relativePath string, relativePathFileInfo os.FileInfo, err error) error {
						// Only use .js files in imports (folders aren't specific enough).
						if filepath.Ext(relativePath) == ".js" {
							foundPath = relativePath
						}
						return nil
					})
					if findRelativePathErr != nil {
						return fmt.Errorf("Could not find related .mjs file: %w", findRelativePathErr)
					}
				} else {
					// A named import/export is being used, look for this in "web_modules/" dir.
					namedPath := buildPath + "/spa/web_modules/" + pathStr
					// Check all files in the current directory first.
					foundPath = findJSFile(namedPath)
					if foundPath == "" {
						// If JS file was not found in the current directory, check nested directories.
						findNamedPathErr := filepath.Walk(namedPath, func(subPath string, subPathFileInfo os.FileInfo, err error) error {
							// We've already checked all files, so look in next dir.
							if subPathFileInfo.IsDir() {
								// Check for any JS files at this dir level.
								foundPath = findJSFile(subPath)
							}
							return nil
						})
						if findNamedPathErr != nil {
							fmt.Printf("Could not find related .js file from named import: %s", findNamedPathErr)
						}
<<<<<<< HEAD
						return nil
					})
					if findNamedPathErr != nil {
						return fmt.Errorf("Could not find related .js file from named import: %w", findNamedPathErr)
=======
>>>>>>> 75311ed5
					}
				}
				if foundPath != "" {
					// Remove "public" build dir from path.
					replacePath := strings.Replace(foundPath, buildPath, "", 1)
					// Wrap path in quotes.
					replacePath = "'" + replacePath + "'"
					// Convert string path to bytes.
					replacePathBytes := []byte(replacePath)
					// Find the specific import statement we're replacing.
					reFoundImport := regexp.MustCompile(string(staticStatement))
					// Actually replace the path to the dependency in the source content.
					contentBytes = reFoundImport.ReplaceAll(contentBytes, rePath.ReplaceAll(staticStatement, rePath.ReplaceAll(pathBytes, replacePathBytes)))
				}
			}
			// Overwrite the old file with the new content that contains the updated import path.
			err = ioutil.WriteFile(convertPath, contentBytes, 0644)
			if err != nil {
				return fmt.Errorf("Could not overwite %s with new import: %w", convertPath, err)
			}
		}
		return nil
	})
	if convertErr != nil {
		return fmt.Errorf("Could not convert file to support esm: %w", convertErr)
	}
	return nil

}

// Checks for a JS file in the directory given.
func findJSFile(path string) string {
	var foundPath string
	files, err := ioutil.ReadDir(path)
	for _, f := range files {
		if filepath.Ext(f.Name()) == ".js" {
			foundPath = path + "/" + f.Name()
			Log("The found import path to use is: " + foundPath)
		}
	}
	if err != nil {
		fmt.Printf("Could not read files in current dir: %s", err)
	}
	return foundPath
}<|MERGE_RESOLUTION|>--- conflicted
+++ resolved
@@ -145,15 +145,8 @@
 							return nil
 						})
 						if findNamedPathErr != nil {
-							fmt.Printf("Could not find related .js file from named import: %s", findNamedPathErr)
+              return fmt.Errorf("Could not find related .js file from named import: %w", findNamedPathErr)
 						}
-<<<<<<< HEAD
-						return nil
-					})
-					if findNamedPathErr != nil {
-						return fmt.Errorf("Could not find related .js file from named import: %w", findNamedPathErr)
-=======
->>>>>>> 75311ed5
 					}
 				}
 				if foundPath != "" {
